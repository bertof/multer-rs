[package]
name = "multer"
version = "1.2.2"
description = "An async parser for `multipart/form-data` content-type in Rust."
homepage = "https://github.com/rousan/multer-rs"
repository = "https://github.com/rousan/multer-rs"
keywords = ["multipart-formdata", "multipart-uploads", "async", "formdata"]
categories = ["asynchronous", "web-programming"]
authors = ["Rousan Ali <hello@rousan.io>"]
readme = "README.md"
license = "MIT"
edition = "2018"

[package.metadata.docs.rs]
all-features = true

[package.metadata.playground]
features = ["all"]

[features]
default = []
all = ["json"]
json = ["serde", "serde_json"]
tokio-io = ["tokio", "tokio-util"]

[dependencies]
log = "0.4"
bytes = "1.0"
futures = "0.3"
futures_codec = "0.4.1"
twoway = "0.2"
http = "0.2"
httparse = "1.3"
mime = "0.3"
regex = "1.3"
lazy_static = "1.4.0"
encoding_rs = "0.8"
derive_more = "0.99"

serde = { version = "1.0", optional = true }
serde_json = { version = "1.0", optional = true }
tokio = { version = "1.0", features = [],  optional = true}
tokio-util = { version = "0.6", features = ["io"],  optional = true}

[dev-dependencies]
serde = { version = "1.0", features = ["derive"] }
<<<<<<< HEAD
tokio = { version = "1.0", features = ["full"] }
hyper = { version = "0.14", features = ["server", "http1", "stream", "tcp"] }

[[example]]
name = "test"
path = "examples/test.rs"
required-features = ["json", "reader"]

[[example]]
name = "parse_async_read"
path = "examples/parse_async_read.rs"
required-features = ["reader"]
=======
tokio = { version = "0.2", features = ["full"] }
hyper = "0.13"
routerify = "1.1"
>>>>>>> 809e37a6
<|MERGE_RESOLUTION|>--- conflicted
+++ resolved
@@ -44,21 +44,10 @@
 
 [dev-dependencies]
 serde = { version = "1.0", features = ["derive"] }
-<<<<<<< HEAD
 tokio = { version = "1.0", features = ["full"] }
 hyper = { version = "0.14", features = ["server", "http1", "stream", "tcp"] }
 
 [[example]]
-name = "test"
-path = "examples/test.rs"
-required-features = ["json", "reader"]
-
-[[example]]
 name = "parse_async_read"
 path = "examples/parse_async_read.rs"
-required-features = ["reader"]
-=======
-tokio = { version = "0.2", features = ["full"] }
-hyper = "0.13"
-routerify = "1.1"
->>>>>>> 809e37a6
+required-features = ["reader"]